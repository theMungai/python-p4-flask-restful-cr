--- conflicted
+++ resolved
@@ -68,11 +68,7 @@
 from the command line with `curl`:
 
 ```console
-<<<<<<< HEAD
 $ curl http://127.0.0.1:5555
-=======
-$ curl http://127.0.0.1:5000/newsletters
->>>>>>> d23fd8fa
 # => {"newsletter: "it's a beautiful 108 out in Austin today"}
 ```
 
